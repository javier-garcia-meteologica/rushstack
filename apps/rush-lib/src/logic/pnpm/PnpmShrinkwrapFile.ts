import * as yaml from 'js-yaml';
import * as os from 'os';
import * as semver from 'semver';
import { FileSystem } from '@microsoft/node-core-library';

import { BaseShrinkwrapFile } from '../base/BaseShrinkwrapFile';
import { DependencySpecifier } from '../DependencySpecifier';

// This is based on PNPM's own configuration:
// https://github.com/pnpm/pnpm-shrinkwrap/blob/master/src/write.ts
const SHRINKWRAP_YAML_FORMAT: yaml.DumpOptions = {
  lineWidth: 1000,
  noCompatMode: true,
  noRefs: true,
  sortKeys: true
};

export interface IPnpmShrinkwrapDependencyYaml {
  /** Information about the resolved package */
  resolution: {
    /** The hash of the tarball, to ensure archive integrity */
    integrity: string;
    /** The name of the tarball, if this was from a TGX file */
    tarball?: string;
  };
  /** The list of dependencies and the resolved version */
  dependencies: { [dependency: string]: string };
  /** The list of optional dependencies and the resolved version */
  optionalDependencies: { [dependency: string]: string };
  /** The list of peer dependencies and the resolved version */
  peerDependencies: { [dependency: string]: string };
}

/**
 * This interface represents the raw pnpm-lock.YAML file
 * Example:
 *  {
 *    "dependencies": {
 *      "@rush-temp/project1": "file:./projects/project1.tgz"
 *    },
 *    "packages": {
 *      "file:projects/library1.tgz": {
 *        "dependencies: {
 *          "markdown": "0.5.0"
 *        },
 *        "name": "@rush-temp/library1",
 *        "resolution": {
 *          "tarball": "file:projects/library1.tgz"
 *        },
 *        "version": "0.0.0"
 *      },
 *      "markdown/0.5.0": {
 *        "resolution": {
 *          "integrity": "sha1-KCBbVlqK51kt4gdGPWY33BgnIrI="
 *        }
 *      }
 *    },
 *    "registry": "http://localhost:4873/",
 *    "shrinkwrapVersion": 3,
 *    "specifiers": {
 *      "@rush-temp/project1": "file:./projects/project1.tgz"
 *    }
 *  }
 */
interface IPnpmShrinkwrapYaml {
  /** The list of resolved version numbers for direct dependencies */
  dependencies: { [dependency: string]: string };
  /** The description of the solved graph */
  packages: { [dependencyVersion: string]: IPnpmShrinkwrapDependencyYaml };
  /** URL of the registry which was used */
  registry: string;
  /** The list of specifiers used to resolve direct dependency versions */
  specifiers: { [dependency: string]: string };
}

/**
 * Given an encoded "dependency key" from the PNPM shrinkwrap file, this parses it into an equivalent
 * DependencySpecifier.
 *
 * @returns a SemVer string, or undefined if the version specifier cannot be parsed
 */
export function parsePnpmDependencyKey(dependencyName: string, dependencyKey: string): DependencySpecifier | undefined {
  if (!dependencyKey) {
    return undefined;
  }

  if (/^\w+:/.test(dependencyKey)) {
    // If it starts with an NPM scheme such as "file:projects/my-app.tgz", we don't support that
    return undefined;
  }

  // The package name parsed from the dependency key, or dependencyName if it was omitted.
  // Example: "@scope/depame"
  let parsedPackageName: string;

  // The trailing portion of the dependency key that includes the version and optional peer dependency path.
  // Example: "2.8.0/chai@3.5.0+sinon@1.17.7"
  let parsedInstallPath: string;

  // Example: "path.pkgs.visualstudio.com/@scope/depame/1.4.0"  --> 0="@scope/depame" 1="1.4.0"
  // Example: "/isarray/2.0.1"                                  --> 0="isarray"       1="2.0.1"
  // Example: "/sinon-chai/2.8.0/chai@3.5.0+sinon@1.17.7"       --> 0="sinon-chai"    1="2.8.0/chai@3.5.0+sinon@1.17.7"
  const packageNameMatch: RegExpMatchArray | null = /^[^\/]*\/((?:@[^\/]+\/)?[^\/]+)\/(.*)$/.exec(dependencyKey);
  if (packageNameMatch) {
    parsedPackageName = packageNameMatch[1];
    parsedInstallPath = packageNameMatch[2];
  } else {
    parsedPackageName = dependencyName;

    // Example: "23.6.0_babel-core@6.26.3"
    // Example: "23.6.0"
    parsedInstallPath = dependencyKey;
  }

  // The SemVer value
  // Example: "2.8.0"
  let parsedVersionPart: string;

  // Example: "23.6.0_babel-core@6.26.3" --> "23.6.0"
  // Example: "2.8.0/chai@3.5.0+sinon@1.17.7" --> "2.8.0"
  const versionMatch: RegExpMatchArray | null = /^([^\/_]+)[\/_]/.exec(parsedInstallPath);
  if (versionMatch) {
    parsedVersionPart = versionMatch[1];
  } else {
    // Example: "2.8.0"
    parsedVersionPart = parsedInstallPath;
  }

  // By this point, we expect parsedVersionPart to be a valid SemVer range
  if (!parsedVersionPart) {
    return undefined;
  }

  if (!semver.valid(parsedVersionPart)) {
    return undefined;
  }

  // Is it an alias for a different package?
  if (parsedPackageName === dependencyName) {
    // No, it's a regular dependency
    return new DependencySpecifier(parsedPackageName, parsedVersionPart);
  } else {
    // If the parsed package name is different from the dependencyName, then this is an NPM package alias
    return new DependencySpecifier(dependencyName, `npm:${parsedPackageName}@${parsedVersionPart}`);
  }
}

export class PnpmShrinkwrapFile extends BaseShrinkwrapFile {
  /**
   * The filename of the shrinkwrap file.
   */
  public readonly shrinkwrapFilename: string;

  private _shrinkwrapJson: IPnpmShrinkwrapYaml;

  public static loadFromFile(shrinkwrapYamlFilename: string): PnpmShrinkwrapFile | undefined {
    try {
      if (!FileSystem.exists(shrinkwrapYamlFilename)) {
        return undefined; // file does not exist
      }

      // We don't use JsonFile/jju here because shrinkwrap.json is a special NPM file format
      // and typically very large, so we want to load it the same way that NPM does.
      const parsedData: IPnpmShrinkwrapYaml = yaml.safeLoad(FileSystem.readFile(shrinkwrapYamlFilename).toString());

      return new PnpmShrinkwrapFile(parsedData, shrinkwrapYamlFilename);
    } catch (error) {
      throw new Error(`Error reading "${shrinkwrapYamlFilename}":${os.EOL}  ${error.message}`);
    }
  }

  /** @override */
  public getTempProjectNames(): ReadonlyArray<string> {
    return this._getTempProjectNames(this._shrinkwrapJson.dependencies);
  }

  /**
   * Gets the path to the tarball file if the package is a tarball.
   * Returns undefined if the package entry doesn't exist or the package isn't a tarball.
   * Example of return value: file:projects/build-tools.tgz
   */
  public getTarballPath(packageName: string): string | undefined {
    const dependency: IPnpmShrinkwrapDependencyYaml = this._shrinkwrapJson.packages[packageName];

    if (!dependency) {
      return undefined;
    }

    return dependency.resolution.tarball;
  }

  public getTopLevelDependencyKey(dependencyName: string): string | undefined {
    return BaseShrinkwrapFile.tryGetValue(this._shrinkwrapJson.dependencies, dependencyName);
  }

  /**
   * Gets the version number from the list of top-level dependencies in the "dependencies" section
   * of the shrinkwrap file. Sample return values:
   *   '2.1.113'
   *   '1.9.0-dev.27'
   *   'file:projects/empty-webpart-project.tgz'
   *   undefined
   *
   * @override
   */
  public getTopLevelDependencyVersion(dependencyName: string): DependencySpecifier | undefined {
    let value: string | undefined = BaseShrinkwrapFile.tryGetValue(this._shrinkwrapJson.dependencies, dependencyName);
    if (value) {

<<<<<<< HEAD
      const underscoreIndex: number = value.indexOf('_');
      if (underscoreIndex >= 0) {
        value = value.substr(0, underscoreIndex);
=======
      // Getting the top level depenedency version from a PNPM lockfile version 5.1
      // --------------------------------------------------------------------------
      //
      // 1) Top-level tarball dependency entries in pnpm-lock.yaml look like:
      //    '@rush-temp/sp-filepicker': 'file:projects/sp-filepicker.tgz_0ec79d3b08edd81ebf49cd19ca50b3f5'

      //    Then, it would be defined below:
      //    'file:projects/sp-filepicker.tgz_0ec79d3b08edd81ebf49cd19ca50b3f5':
      //      dependencies:
      //       '@microsoft/load-themed-styles': 1.10.7
      //       ...
      //      resolution:
      //       integrity: sha512-guuoFIc**==
      //       tarball: 'file:projects/sp-filepicker.tgz'

      //    Here, we are interested in the part 'file:projects/sp-filepicker.tgz'. Splitting by underscores is not the
      //    best way to get this because file names could have underscores in them. Instead, we could use the tarball
      //    field in the resolution section.

      // 2) Top-level non-tarball dependency entries in pnpm-lock.yaml would look like:
      //    '@microsoft/set-webpack-public-path-plugin': 2.1.133
      //    @microsoft/sp-build-node': 1.9.0-dev.27_typescript@2.9.2

      //    Here, we could just split by underscores and take the first part.

      // The below code is also compatible with lockfile versions < 5.1

      const dependency: IPnpmShrinkwrapDependencyYaml = this._shrinkwrapJson.packages[value];

      if (dependency && dependency.resolution && dependency.resolution.tarball &&
        value.startsWith(dependency.resolution.tarball)) {
        return new DependencySpecifier(dependencyName, dependency.resolution.tarball);
      } else {
        const underscoreIndex: number = value.indexOf('_');
        if (underscoreIndex >= 0) {
          value = value.substr(0, underscoreIndex);
        }
>>>>>>> 56a37a92
      }

      return new DependencySpecifier(dependencyName, value);
    }
    return undefined;
  }

  /**
   * The PNPM shrinkwrap file has top-level dependencies on the temp projects like this:
   *
   * ```
   * dependencies:
   *   '@rush-temp/my-app': 'file:projects/my-app.tgz_25c559a5921686293a001a397be4dce0'
   * packages:
   *   /@types/node/10.14.15:
   *     dev: false
   *   'file:projects/my-app.tgz_25c559a5921686293a001a397be4dce0':
   *     dev: false
   *     name: '@rush-temp/my-app'
   *     version: 0.0.0
   * ```
   *
   * We refer to 'file:projects/my-app.tgz_25c559a5921686293a001a397be4dce0' as the temp project dependency key
   * of the temp project '@rush-temp/my-app'.
   */
  public getTempProjectDependencyKey(tempProjectName: string): string | undefined {
    const tempProjectDependencyKey: string | undefined =
      BaseShrinkwrapFile.tryGetValue(this._shrinkwrapJson.dependencies, tempProjectName);

    if (tempProjectDependencyKey) {
      return tempProjectDependencyKey;
    }

    return undefined;
  }

  public getShrinkwrapEntryFromTempProjectDependencyKey(
    tempProjectDependencyKey: string
  ): IPnpmShrinkwrapDependencyYaml | undefined {
    return this._shrinkwrapJson.packages[tempProjectDependencyKey];
  }

  public getShrinkwrapEntry(name: string, version: string): IPnpmShrinkwrapDependencyYaml | undefined {
    // Version can sometimes be in the form of a path that's already in the /name/version format.
    const packageId: string = version.indexOf('/') !== -1
      ? version
      : `/${name}/${version}`;
    return this._shrinkwrapJson.packages[packageId];
  }

  /**
   * Serializes the PNPM Shrinkwrap file
   *
   * @override
   */
  protected serialize(): string {
    return yaml.safeDump(this._shrinkwrapJson, SHRINKWRAP_YAML_FORMAT);
  }

  /**
   * Gets the resolved version number of a dependency for a specific temp project.
   * For PNPM, we can reuse the version that another project is using.
   * Note that this function modifies the shrinkwrap data.
   *
   * @override
   */
  protected tryEnsureDependencyVersion(dependencySpecifier: DependencySpecifier,
    tempProjectName: string): DependencySpecifier | undefined {

    // PNPM doesn't have the same advantage of NPM, where we can skip generate as long as the
    // shrinkwrap file puts our dependency in either the top of the node_modules folder
    // or underneath the package we are looking at.
    // This is because the PNPM shrinkwrap file describes the exact links that need to be created
    // to recreate the graph..
    // Because of this, we actually need to check for a version that this package is directly
    // linked to.

    const packageName: string = dependencySpecifier.packageName;

    const tempProjectDependencyKey: string | undefined = this.getTempProjectDependencyKey(tempProjectName);
    if (!tempProjectDependencyKey) {
      return undefined;
    }

    const packageDescription: IPnpmShrinkwrapDependencyYaml | undefined =
      this._getPackageDescription(tempProjectDependencyKey);
    if (!packageDescription) {
      return undefined;
    }

    if (!packageDescription.dependencies.hasOwnProperty(packageName)) {
      if (dependencySpecifier.versionSpecifier) {
        // this means the current temp project doesn't provide this dependency,
        // however, we may be able to use a different version. we prefer the latest version
        let latestVersion: string | undefined = undefined;

        for (const otherTempProject of this.getTempProjectNames()) {
          const otherVersionSpecifier: DependencySpecifier | undefined = this._getDependencyVersion(
            dependencySpecifier.packageName, otherTempProject);

          if (otherVersionSpecifier) {
            const otherVersion: string = otherVersionSpecifier.versionSpecifier;

            if (semver.satisfies(otherVersion, dependencySpecifier.versionSpecifier)) {
              if (!latestVersion || semver.gt(otherVersion, latestVersion)) {
                latestVersion = otherVersion;
              }
            }
          }
        }

        if (latestVersion) {
          // go ahead and fixup the shrinkwrap file to point at this
          const dependencies: { [key: string]: string } | undefined =
            this._shrinkwrapJson.packages[tempProjectDependencyKey].dependencies || {};
          dependencies[packageName] = latestVersion;
          this._shrinkwrapJson.packages[tempProjectDependencyKey].dependencies = dependencies;

          return new DependencySpecifier(dependencySpecifier.packageName, latestVersion);
        }
      }

      return undefined;
    }

    const dependencyKey: string = packageDescription.dependencies[packageName];
    return this._parsePnpmDependencyKey(packageName, dependencyKey);
  }

  private constructor(shrinkwrapJson: IPnpmShrinkwrapYaml, shrinkwrapFilename: string) {
    super();
    this._shrinkwrapJson = shrinkwrapJson;
    this.shrinkwrapFilename = shrinkwrapFilename;

    // Normalize the data
    if (!this._shrinkwrapJson.registry) {
      this._shrinkwrapJson.registry = '';
    }
    if (!this._shrinkwrapJson.dependencies) {
      this._shrinkwrapJson.dependencies = { };
    }
    if (!this._shrinkwrapJson.specifiers) {
      this._shrinkwrapJson.specifiers = { };
    }
    if (!this._shrinkwrapJson.packages) {
      this._shrinkwrapJson.packages = { };
    }
  }

  /**
   * Returns the version of a dependency being used by a given project
   */
  private _getDependencyVersion(dependencyName: string, tempProjectName: string): DependencySpecifier | undefined {
    const tempProjectDependencyKey: string | undefined = this.getTempProjectDependencyKey(tempProjectName);
    if (!tempProjectDependencyKey) {
      throw new Error(`Cannot get dependency key for temp project: ${tempProjectName}`);
    }

    const packageDescription: IPnpmShrinkwrapDependencyYaml | undefined =
      this._getPackageDescription(tempProjectDependencyKey);
    if (!packageDescription) {
      return undefined;
    }

    if (!packageDescription.dependencies.hasOwnProperty(dependencyName)) {
      return undefined;
    }

    return this._parsePnpmDependencyKey(dependencyName, packageDescription.dependencies[dependencyName]);
  }

  /**
   * Gets the package description for a tempProject from the shrinkwrap file.
   */
  private _getPackageDescription(tempProjectDependencyKey: string): IPnpmShrinkwrapDependencyYaml | undefined {
    const packageDescription: IPnpmShrinkwrapDependencyYaml | undefined
      = BaseShrinkwrapFile.tryGetValue(this._shrinkwrapJson.packages, tempProjectDependencyKey);

    if (!packageDescription || !packageDescription.dependencies) {
      return undefined;
    }

    return packageDescription;
  }

  private _parsePnpmDependencyKey(dependencyName: string, pnpmDependencyKey: string): DependencySpecifier | undefined {

    if (pnpmDependencyKey) {
      const result: DependencySpecifier | undefined = parsePnpmDependencyKey(dependencyName, pnpmDependencyKey);

      if (!result) {
        throw new Error(`Cannot parse PNPM shrinkwrap version specifier: "${pnpmDependencyKey}"`
          + ` for "${dependencyName}"`);
      }

      return result;
    } else {
      return undefined;
    }
  }
}<|MERGE_RESOLUTION|>--- conflicted
+++ resolved
@@ -207,11 +207,6 @@
     let value: string | undefined = BaseShrinkwrapFile.tryGetValue(this._shrinkwrapJson.dependencies, dependencyName);
     if (value) {
 
-<<<<<<< HEAD
-      const underscoreIndex: number = value.indexOf('_');
-      if (underscoreIndex >= 0) {
-        value = value.substr(0, underscoreIndex);
-=======
       // Getting the top level depenedency version from a PNPM lockfile version 5.1
       // --------------------------------------------------------------------------
       //
@@ -249,7 +244,6 @@
         if (underscoreIndex >= 0) {
           value = value.substr(0, underscoreIndex);
         }
->>>>>>> 56a37a92
       }
 
       return new DependencySpecifier(dependencyName, value);
