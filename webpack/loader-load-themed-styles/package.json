--- conflicted
+++ resolved
@@ -16,30 +16,17 @@
     "build": "gulp test --clean"
   },
   "dependencies": {
-<<<<<<< HEAD
-    "@microsoft/load-themed-styles": "1.9.12",
-    "loader-utils": "~1.1.0"
-  },
-  "devDependencies": {
-    "@microsoft/node-library-build": "6.0.72",
-    "@microsoft/rush-stack-compiler-3.2": "0.3.24",
-    "@types/loader-utils": "1.1.3",
-=======
     "loader-utils": "~1.1.0",
     "@microsoft/load-themed-styles": "1.9.13"
   },
   "devDependencies": {
     "@microsoft/rush-stack-compiler-3.4": "0.1.12",
->>>>>>> 1188f387
+    "@types/loader-utils": "1.1.3",
     "@types/mocha": "5.2.5",
     "@types/node": "8.5.8",
     "@types/webpack": "4.4.0",
     "chai": "~3.5.0",
-<<<<<<< HEAD
-    "gulp": "~4.0.2"
-=======
-    "gulp": "~3.9.1",
+    "gulp": "~4.0.2",
     "@microsoft/node-library-build": "6.0.73"
->>>>>>> 1188f387
   }
 }